/*
 * Licensed to Elasticsearch under one or more contributor
 * license agreements. See the NOTICE file distributed with
 * this work for additional information regarding copyright
 * ownership. Elasticsearch licenses this file to you under
 * the Apache License, Version 2.0 (the "License"); you may
 * not use this file except in compliance with the License.
 * You may obtain a copy of the License at
 *
 *    http://www.apache.org/licenses/LICENSE-2.0
 *
 * Unless required by applicable law or agreed to in writing,
 * software distributed under the License is distributed on an
 * "AS IS" BASIS, WITHOUT WARRANTIES OR CONDITIONS OF ANY
 * KIND, either express or implied.  See the License for the
 * specific language governing permissions and limitations
 * under the License.
 */
package org.elasticsearch.common.settings;

import org.elasticsearch.action.admin.indices.close.TransportCloseIndexAction;
import org.elasticsearch.action.support.DestructiveOperations;
import org.elasticsearch.client.transport.TransportClientNodesService;
import org.elasticsearch.cluster.ClusterModule;
import org.elasticsearch.cluster.InternalClusterInfoService;
import org.elasticsearch.cluster.action.index.MappingUpdatedAction;
import org.elasticsearch.cluster.metadata.MetaData;
import org.elasticsearch.cluster.routing.allocation.allocator.BalancedShardsAllocator;
import org.elasticsearch.cluster.routing.allocation.decider.AwarenessAllocationDecider;
import org.elasticsearch.cluster.routing.allocation.decider.ClusterRebalanceAllocationDecider;
import org.elasticsearch.cluster.routing.allocation.decider.ConcurrentRebalanceAllocationDecider;
import org.elasticsearch.cluster.routing.allocation.decider.DiskThresholdDecider;
import org.elasticsearch.cluster.routing.allocation.decider.EnableAllocationDecider;
import org.elasticsearch.cluster.routing.allocation.decider.FilterAllocationDecider;
import org.elasticsearch.cluster.routing.allocation.decider.ShardsLimitAllocationDecider;
import org.elasticsearch.cluster.routing.allocation.decider.SnapshotInProgressAllocationDecider;
import org.elasticsearch.cluster.routing.allocation.decider.ThrottlingAllocationDecider;
import org.elasticsearch.cluster.service.InternalClusterService;
import org.elasticsearch.common.logging.ESLoggerFactory;
import org.elasticsearch.common.util.concurrent.EsExecutors;
import org.elasticsearch.discovery.DiscoveryModule;
import org.elasticsearch.discovery.DiscoveryService;
import org.elasticsearch.common.network.NetworkModule;
import org.elasticsearch.common.network.NetworkService;
import org.elasticsearch.discovery.DiscoverySettings;
import org.elasticsearch.discovery.zen.ZenDiscovery;
import org.elasticsearch.discovery.zen.elect.ElectMasterService;
import org.elasticsearch.env.Environment;
import org.elasticsearch.gateway.GatewayService;
import org.elasticsearch.discovery.zen.fd.FaultDetection;
import org.elasticsearch.discovery.zen.ping.unicast.UnicastZenPing;
import org.elasticsearch.gateway.PrimaryShardAllocator;
import org.elasticsearch.http.netty.NettyHttpServerTransport;
import org.elasticsearch.index.IndexSettings;
import org.elasticsearch.index.store.IndexStoreConfig;
import org.elasticsearch.indices.analysis.HunspellService;
import org.elasticsearch.indices.breaker.HierarchyCircuitBreakerService;
import org.elasticsearch.indices.cache.request.IndicesRequestCache;
import org.elasticsearch.indices.fielddata.cache.IndicesFieldDataCache;
import org.elasticsearch.indices.recovery.RecoverySettings;
import org.elasticsearch.indices.store.IndicesStore;
import org.elasticsearch.indices.ttl.IndicesTTLService;
import org.elasticsearch.node.Node;
import org.elasticsearch.repositories.fs.FsRepository;
import org.elasticsearch.repositories.uri.URLRepository;
import org.elasticsearch.script.ScriptService;
import org.elasticsearch.search.SearchService;
import org.elasticsearch.threadpool.ThreadPool;
import org.elasticsearch.transport.Transport;
import org.elasticsearch.transport.TransportService;

import java.util.Arrays;
import java.util.Collections;
import java.util.HashSet;
import java.util.Map;
import java.util.Set;

/**
 * Encapsulates all valid cluster level settings.
 */
public final class ClusterSettings extends AbstractScopedSettings {

    public ClusterSettings(Settings settings, Set<Setting<?>> settingsSet) {
        super(settings, settingsSet, Setting.Scope.CLUSTER);
    }

    @Override
    public synchronized Settings applySettings(Settings newSettings) {
        Settings settings = super.applySettings(newSettings);
        try {
            for (Map.Entry<String, String> entry : settings.getAsMap().entrySet()) {
                if (entry.getKey().startsWith("logger.")) {
                    String component = entry.getKey().substring("logger.".length());
                    if ("_root".equals(component)) {
                        ESLoggerFactory.getRootLogger().setLevel(entry.getValue());
                    } else {
                        ESLoggerFactory.getLogger(component).setLevel(entry.getValue());
                    }
                }
            }
        } catch (Exception e) {
            logger.warn("failed to refresh settings for [{}]", e, "logger");
        }
        return settings;
    }

    @Override
    public boolean hasDynamicSetting(String key) {
        return isLoggerSetting(key) || super.hasDynamicSetting(key);
    }

    /**
     * Returns <code>true</code> if the settings is a logger setting.
     */
    public boolean isLoggerSetting(String key) {
        return key.startsWith("logger.");
    }


    public static Set<Setting<?>> BUILT_IN_CLUSTER_SETTINGS = Collections.unmodifiableSet(new HashSet<>(Arrays.asList(AwarenessAllocationDecider.CLUSTER_ROUTING_ALLOCATION_AWARENESS_ATTRIBUTE_SETTING,
        TransportClientNodesService.CLIENT_TRANSPORT_NODES_SAMPLER_INTERVAL, // TODO these transport client settings are kind of odd here and should only be valid if we are a transport client
        TransportClientNodesService.CLIENT_TRANSPORT_PING_TIMEOUT,
        TransportClientNodesService.CLIENT_TRANSPORT_IGNORE_CLUSTER_NAME,
        AwarenessAllocationDecider.CLUSTER_ROUTING_ALLOCATION_AWARENESS_FORCE_GROUP_SETTING,
        BalancedShardsAllocator.INDEX_BALANCE_FACTOR_SETTING,
        BalancedShardsAllocator.SHARD_BALANCE_FACTOR_SETTING,
        BalancedShardsAllocator.THRESHOLD_SETTING,
        ClusterRebalanceAllocationDecider.CLUSTER_ROUTING_ALLOCATION_ALLOW_REBALANCE_SETTING,
        ConcurrentRebalanceAllocationDecider.CLUSTER_ROUTING_ALLOCATION_CLUSTER_CONCURRENT_REBALANCE_SETTING,
        EnableAllocationDecider.CLUSTER_ROUTING_ALLOCATION_ENABLE_SETTING,
        EnableAllocationDecider.CLUSTER_ROUTING_REBALANCE_ENABLE_SETTING,
        ZenDiscovery.REJOIN_ON_MASTER_GONE_SETTING,
        FilterAllocationDecider.CLUSTER_ROUTING_INCLUDE_GROUP_SETTING,
        FilterAllocationDecider.CLUSTER_ROUTING_EXCLUDE_GROUP_SETTING,
        FilterAllocationDecider.CLUSTER_ROUTING_REQUIRE_GROUP_SETTING,
        FsRepository.REPOSITORIES_CHUNK_SIZE_SETTING,
        FsRepository.REPOSITORIES_COMPRESS_SETTING,
        FsRepository.REPOSITORIES_LOCATION_SETTING,
        IndexStoreConfig.INDICES_STORE_THROTTLE_TYPE_SETTING,
        IndexStoreConfig.INDICES_STORE_THROTTLE_MAX_BYTES_PER_SEC_SETTING,
        IndicesTTLService.INDICES_TTL_INTERVAL_SETTING,
        MappingUpdatedAction.INDICES_MAPPING_DYNAMIC_TIMEOUT_SETTING,
        MetaData.SETTING_READ_ONLY_SETTING,
        RecoverySettings.INDICES_RECOVERY_MAX_BYTES_PER_SEC_SETTING,
        RecoverySettings.INDICES_RECOVERY_RETRY_DELAY_STATE_SYNC_SETTING,
        RecoverySettings.INDICES_RECOVERY_RETRY_DELAY_NETWORK_SETTING,
        RecoverySettings.INDICES_RECOVERY_ACTIVITY_TIMEOUT_SETTING,
        RecoverySettings.INDICES_RECOVERY_INTERNAL_ACTION_TIMEOUT_SETTING,
        RecoverySettings.INDICES_RECOVERY_INTERNAL_LONG_ACTION_TIMEOUT_SETTING,
        ThreadPool.THREADPOOL_GROUP_SETTING,
        ThrottlingAllocationDecider.CLUSTER_ROUTING_ALLOCATION_NODE_INITIAL_PRIMARIES_RECOVERIES_SETTING,
        ThrottlingAllocationDecider.CLUSTER_ROUTING_ALLOCATION_NODE_CONCURRENT_INCOMING_RECOVERIES_SETTING,
        ThrottlingAllocationDecider.CLUSTER_ROUTING_ALLOCATION_NODE_CONCURRENT_OUTGOING_RECOVERIES_SETTING,
        ThrottlingAllocationDecider.CLUSTER_ROUTING_ALLOCATION_NODE_CONCURRENT_RECOVERIES_SETTING,
        DiskThresholdDecider.CLUSTER_ROUTING_ALLOCATION_LOW_DISK_WATERMARK_SETTING,
        DiskThresholdDecider.CLUSTER_ROUTING_ALLOCATION_HIGH_DISK_WATERMARK_SETTING,
        DiskThresholdDecider.CLUSTER_ROUTING_ALLOCATION_DISK_THRESHOLD_ENABLED_SETTING,
        DiskThresholdDecider.CLUSTER_ROUTING_ALLOCATION_INCLUDE_RELOCATIONS_SETTING,
        DiskThresholdDecider.CLUSTER_ROUTING_ALLOCATION_REROUTE_INTERVAL_SETTING,
        InternalClusterInfoService.INTERNAL_CLUSTER_INFO_UPDATE_INTERVAL_SETTING,
        InternalClusterInfoService.INTERNAL_CLUSTER_INFO_TIMEOUT_SETTING,
        SnapshotInProgressAllocationDecider.CLUSTER_ROUTING_ALLOCATION_SNAPSHOT_RELOCATION_ENABLED_SETTING,
        DestructiveOperations.REQUIRES_NAME_SETTING,
        DiscoverySettings.PUBLISH_TIMEOUT_SETTING,
        DiscoverySettings.PUBLISH_DIFF_ENABLE_SETTING,
        DiscoverySettings.COMMIT_TIMEOUT_SETTING,
        DiscoverySettings.NO_MASTER_BLOCK_SETTING,
        GatewayService.EXPECTED_DATA_NODES_SETTING,
        GatewayService.EXPECTED_MASTER_NODES_SETTING,
        GatewayService.EXPECTED_NODES_SETTING,
        GatewayService.RECOVER_AFTER_DATA_NODES_SETTING,
        GatewayService.RECOVER_AFTER_MASTER_NODES_SETTING,
        GatewayService.RECOVER_AFTER_NODES_SETTING,
        GatewayService.RECOVER_AFTER_TIME_SETTING,
        NetworkModule.HTTP_ENABLED,
        NettyHttpServerTransport.SETTING_CORS_ALLOW_CREDENTIALS,
        NettyHttpServerTransport.SETTING_CORS_ENABLED,
        NettyHttpServerTransport.SETTING_CORS_MAX_AGE,
        NettyHttpServerTransport.SETTING_HTTP_DETAILED_ERRORS_ENABLED,
        NettyHttpServerTransport.SETTING_PIPELINING,
        HierarchyCircuitBreakerService.TOTAL_CIRCUIT_BREAKER_LIMIT_SETTING,
        HierarchyCircuitBreakerService.FIELDDATA_CIRCUIT_BREAKER_LIMIT_SETTING,
        HierarchyCircuitBreakerService.FIELDDATA_CIRCUIT_BREAKER_OVERHEAD_SETTING,
        HierarchyCircuitBreakerService.REQUEST_CIRCUIT_BREAKER_LIMIT_SETTING,
        HierarchyCircuitBreakerService.REQUEST_CIRCUIT_BREAKER_OVERHEAD_SETTING,
        InternalClusterService.CLUSTER_SERVICE_SLOW_TASK_LOGGING_THRESHOLD_SETTING,
        SearchService.DEFAULT_SEARCH_TIMEOUT_SETTING,
        ElectMasterService.DISCOVERY_ZEN_MINIMUM_MASTER_NODES_SETTING,
        TransportService.TRACE_LOG_EXCLUDE_SETTING,
        TransportService.TRACE_LOG_INCLUDE_SETTING,
        TransportCloseIndexAction.CLUSTER_INDICES_CLOSE_ENABLE_SETTING,
        ShardsLimitAllocationDecider.CLUSTER_TOTAL_SHARDS_PER_NODE_SETTING,
        InternalClusterService.CLUSTER_SERVICE_RECONNECT_INTERVAL_SETTING,
        HierarchyCircuitBreakerService.FIELDDATA_CIRCUIT_BREAKER_TYPE_SETTING,
        HierarchyCircuitBreakerService.REQUEST_CIRCUIT_BREAKER_TYPE_SETTING,
        Transport.TRANSPORT_PROFILES_SETTING,
        Transport.TRANSPORT_TCP_COMPRESS,
        NetworkService.GLOBAL_NETWORK_HOST_SETTING,
        NetworkService.GLOBAL_NETWORK_BINDHOST_SETTING,
        NetworkService.GLOBAL_NETWORK_PUBLISHHOST_SETTING,
        NetworkService.TcpSettings.TCP_NO_DELAY,
        NetworkService.TcpSettings.TCP_KEEP_ALIVE,
        NetworkService.TcpSettings.TCP_REUSE_ADDRESS,
        NetworkService.TcpSettings.TCP_SEND_BUFFER_SIZE,
        NetworkService.TcpSettings.TCP_RECEIVE_BUFFER_SIZE,
        NetworkService.TcpSettings.TCP_BLOCKING,
        NetworkService.TcpSettings.TCP_BLOCKING_SERVER,
        NetworkService.TcpSettings.TCP_BLOCKING_CLIENT,
        NetworkService.TcpSettings.TCP_CONNECT_TIMEOUT,
        IndexSettings.QUERY_STRING_ANALYZE_WILDCARD,
        IndexSettings.QUERY_STRING_ALLOW_LEADING_WILDCARD,
        PrimaryShardAllocator.NODE_INITIAL_SHARDS_SETTING,
        ScriptService.SCRIPT_CACHE_SIZE_SETTING,
        IndicesFieldDataCache.INDICES_FIELDDATA_CLEAN_INTERVAL_SETTING,
        IndicesFieldDataCache.INDICES_FIELDDATA_CACHE_SIZE_KEY,
        IndicesRequestCache.INDICES_CACHE_QUERY_SIZE,
        IndicesRequestCache.INDICES_CACHE_QUERY_EXPIRE,
        HunspellService.HUNSPELL_LAZY_LOAD,
        HunspellService.HUNSPELL_IGNORE_CASE,
        HunspellService.HUNSPELL_DICTIONARY_OPTIONS,
        IndicesStore.INDICES_STORE_DELETE_SHARD_TIMEOUT,
        Environment.PATH_CONF_SETTING,
        Environment.PATH_DATA_SETTING,
        Environment.PATH_HOME_SETTING,
        Environment.PATH_LOGS_SETTING,
        Environment.PATH_PLUGINS_SETTING,
        Environment.PATH_REPO_SETTING,
        Environment.PATH_SCRIPTS_SETTING,
        Environment.PATH_SHARED_DATA_SETTING,
        Environment.PIDFILE_SETTING,
        DiscoveryService.DISCOVERY_SEED_SETTING,
        DiscoveryService.INITIAL_STATE_TIMEOUT_SETTING,
        DiscoveryModule.DISCOVERY_TYPE_SETTING,
        DiscoveryModule.ZEN_MASTER_SERVICE_TYPE_SETTING,
        FaultDetection.PING_RETRIES_SETTING,
        FaultDetection.PING_TIMEOUT_SETTING,
        FaultDetection.REGISTER_CONNECTION_LISTENER_SETTING,
        FaultDetection.PING_INTERVAL_SETTING,
        FaultDetection.CONNECT_ON_NETWORK_DISCONNECT_SETTING,
        ZenDiscovery.PING_TIMEOUT_SETTING,
        ZenDiscovery.JOIN_TIMEOUT_SETTING,
        ZenDiscovery.JOIN_RETRY_ATTEMPTS_SETTING,
        ZenDiscovery.JOIN_RETRY_DELAY_SETTING,
        ZenDiscovery.MAX_PINGS_FROM_ANOTHER_MASTER_SETTING,
        ZenDiscovery.SEND_LEAVE_REQUEST_SETTING,
        ZenDiscovery.MASTER_ELECTION_FILTER_CLIENT_SETTING,
        ZenDiscovery.MASTER_ELECTION_WAIT_FOR_JOINS_TIMEOUT_SETTING,
        ZenDiscovery.MASTER_ELECTION_FILTER_DATA_SETTING,
        UnicastZenPing.DISCOVERY_ZEN_PING_UNICAST_HOSTS_SETTING,
        UnicastZenPing.DISCOVERY_ZEN_PING_UNICAST_CONCURRENT_CONNECTS_SETTING,
        SearchService.DEFAULT_KEEPALIVE_SETTING,
        SearchService.KEEPALIVE_INTERVAL_SETTING,
        Node.WRITE_PORTS_FIELD_SETTING,
        Node.NODE_CLIENT_SETTING,
        Node.NODE_DATA_SETTING,
        Node.NODE_MASTER_SETTING,
        Node.NODE_LOCAL_SETTING,
        Node.NODE_MODE_SETTING,
        Node.NODE_INGEST_SETTING,
        URLRepository.ALLOWED_URLS_SETTING,
        URLRepository.REPOSITORIES_LIST_DIRECTORIES_SETTING,
        URLRepository.REPOSITORIES_URL_SETTING,
<<<<<<< HEAD
        URLRepository.SUPPORTED_PROTOCOLS_SETTING,
        Node.NODE_INGEST_SETTING,
        ClusterModule.SHARDS_ALLOCATOR_TYPE_SETTING,
        EsExecutors.PROCESSORS_SETTING)));
=======
        URLRepository.SUPPORTED_PROTOCOLS_SETTING)));
>>>>>>> 63da9281
}<|MERGE_RESOLUTION|>--- conflicted
+++ resolved
@@ -260,12 +260,7 @@
         URLRepository.ALLOWED_URLS_SETTING,
         URLRepository.REPOSITORIES_LIST_DIRECTORIES_SETTING,
         URLRepository.REPOSITORIES_URL_SETTING,
-<<<<<<< HEAD
         URLRepository.SUPPORTED_PROTOCOLS_SETTING,
-        Node.NODE_INGEST_SETTING,
         ClusterModule.SHARDS_ALLOCATOR_TYPE_SETTING,
         EsExecutors.PROCESSORS_SETTING)));
-=======
-        URLRepository.SUPPORTED_PROTOCOLS_SETTING)));
->>>>>>> 63da9281
 }