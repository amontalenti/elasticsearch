/*
 * Copyright Elasticsearch B.V. and/or licensed to Elasticsearch B.V. under one
 * or more contributor license agreements. Licensed under the Elastic License;
 * you may not use this file except in compliance with the Elastic License.
 */
package org.elasticsearch.license;

import com.carrotsearch.randomizedtesting.RandomizedTest;
import org.elasticsearch.Version;
import org.elasticsearch.action.ActionListener;
import org.elasticsearch.cluster.metadata.MetaData;
import org.elasticsearch.common.Strings;
import org.elasticsearch.common.joda.FormatDateTimeFormatter;
import org.elasticsearch.common.joda.Joda;
import org.elasticsearch.common.settings.Settings;
import org.elasticsearch.common.time.DateMathParser;
import org.elasticsearch.common.unit.TimeValue;
import org.elasticsearch.common.xcontent.ToXContent;
import org.elasticsearch.common.xcontent.XContentBuilder;
import org.elasticsearch.common.xcontent.XContentFactory;
import org.elasticsearch.common.xcontent.XContentType;
import org.elasticsearch.license.licensor.LicenseSigner;
import org.elasticsearch.protocol.xpack.license.LicensesStatus;
import org.elasticsearch.protocol.xpack.license.PutLicenseResponse;
import org.hamcrest.MatcherAssert;
import org.junit.Assert;

import java.io.IOException;
import java.io.InputStream;
import java.nio.file.Files;
import java.nio.file.Path;
import java.nio.file.StandardCopyOption;
import java.util.ArrayList;
import java.util.List;
import java.util.UUID;
import java.util.concurrent.CountDownLatch;
import java.util.concurrent.atomic.AtomicReference;

import static com.carrotsearch.randomizedtesting.RandomizedTest.randomBoolean;
import static com.carrotsearch.randomizedtesting.RandomizedTest.randomInt;
import static org.apache.lucene.util.LuceneTestCase.createTempFile;
import static org.elasticsearch.common.xcontent.XContentFactory.jsonBuilder;
import static org.elasticsearch.test.ESTestCase.randomAlphaOfLength;
import static org.elasticsearch.test.ESTestCase.randomFrom;
import static org.elasticsearch.test.ESTestCase.randomIntBetween;
import static org.hamcrest.core.IsEqual.equalTo;
import static org.junit.Assert.assertThat;

public class TestUtils {

    private static final FormatDateTimeFormatter formatDateTimeFormatter = Joda.forPattern("yyyy-MM-dd");
    private static final DateMathParser dateMathParser = formatDateTimeFormatter.toDateMathParser();

    public static String dateMathString(String time, final long now) {
<<<<<<< HEAD
        return dateTimeFormatter.print(dateMathParser.parse(time, () -> now).toEpochMilli());
=======
        return formatDateTimeFormatter.formatMillis(dateMathParser.parse(time, () -> now));
>>>>>>> dad6f1c9
    }

    public static long dateMath(String time, final long now) {
        return dateMathParser.parse(time, () -> now).toEpochMilli();
    }

    public static LicenseSpec generateRandomLicenseSpec(int version) {
        boolean datesInMillis = randomBoolean();
        long now = System.currentTimeMillis();
        String uid = UUID.randomUUID().toString();
        String feature = "feature__" + randomInt();
        String issuer = "issuer__"  + randomInt();
        String issuedTo = "issuedTo__" + randomInt();
        final String type;
        final String subscriptionType;
        if (version < License.VERSION_NO_FEATURE_TYPE) {
            subscriptionType = randomFrom("gold", "silver", "platinum");
            type = "subscription";//randomFrom("subscription", "internal", "development");
        } else {
            subscriptionType = null;
            type = randomFrom("basic", "dev", "gold", "silver", "platinum");
        }
        int maxNodes = RandomizedTest.randomIntBetween(5, 100);
        if (datesInMillis) {
            long issueDateInMillis = dateMath("now", now);
            long expiryDateInMillis = dateMath("now+10d/d", now);
            return new LicenseSpec(version, uid, feature, issueDateInMillis, expiryDateInMillis, type, subscriptionType, issuedTo, issuer,
                maxNodes);
        } else {
            String issueDate = dateMathString("now", now);
            String expiryDate = dateMathString("now+10d/d", now);
            return new LicenseSpec(version, uid, feature, issueDate, expiryDate, type, subscriptionType, issuedTo, issuer, maxNodes);
        }
    }

    public static String generateLicenseSpecString(LicenseSpec licenseSpec) throws IOException {
        XContentBuilder licenses = jsonBuilder();
        licenses.startObject();
        licenses.startArray("licenses");
        licenses.startObject()
            .field("uid", licenseSpec.uid)
            .field("type", licenseSpec.type)
            .field("subscription_type", licenseSpec.subscriptionType)
            .field("issued_to", licenseSpec.issuedTo)
            .field("issuer", licenseSpec.issuer)
            .field("feature", licenseSpec.feature)
            .field("max_nodes", licenseSpec.maxNodes);

        if (licenseSpec.issueDate != null) {
            licenses.field("issue_date", licenseSpec.issueDate);
        } else {
            licenses.field("issue_date_in_millis", licenseSpec.issueDateInMillis);
        }
        if (licenseSpec.expiryDate != null) {
            licenses.field("expiry_date", licenseSpec.expiryDate);
        } else {
            licenses.field("expiry_date_in_millis", licenseSpec.expiryDateInMillis);
        }
        licenses.field("version", licenseSpec.version);
        licenses.endObject();
        licenses.endArray();
        licenses.endObject();
        return Strings.toString(licenses);
    }

    public static License generateLicenses(LicenseSpec spec) {
        License.Builder builder = License.builder()
            .uid(spec.uid)
            .feature(spec.feature)
            .type(spec.type)
            .subscriptionType(spec.subscriptionType)
            .issuedTo(spec.issuedTo)
            .issuer(spec.issuer)
            .maxNodes(spec.maxNodes);

        if (spec.expiryDate != null) {
            builder.expiryDate(DateUtils.endOfTheDay(spec.expiryDate));
        } else {
            builder.expiryDate(spec.expiryDateInMillis);
        }
        if (spec.issueDate != null) {
            builder.issueDate(DateUtils.beginningOfTheDay(spec.issueDate));
        } else {
            builder.issueDate(spec.issueDateInMillis);
        }
        return builder.build();
    }

    public static void assertLicenseSpec(LicenseSpec spec, License license) {
        MatcherAssert.assertThat(license.uid(), equalTo(spec.uid));
        MatcherAssert.assertThat(license.issuedTo(), equalTo(spec.issuedTo));
        MatcherAssert.assertThat(license.issuer(), equalTo(spec.issuer));
        MatcherAssert.assertThat(license.type(), equalTo(spec.type));
        MatcherAssert.assertThat(license.maxNodes(), equalTo(spec.maxNodes));
        if (spec.issueDate != null) {
            MatcherAssert.assertThat(license.issueDate(), equalTo(DateUtils.beginningOfTheDay(spec.issueDate)));
        } else {
            MatcherAssert.assertThat(license.issueDate(), equalTo(spec.issueDateInMillis));
        }
        if (spec.expiryDate != null) {
            MatcherAssert.assertThat(license.expiryDate(), equalTo(DateUtils.endOfTheDay(spec.expiryDate)));
        } else {
            MatcherAssert.assertThat(license.expiryDate(), equalTo(spec.expiryDateInMillis));
        }
    }

    public static class LicenseSpec {
        public final int version;
        public final String feature;
        public final String issueDate;
        public final long issueDateInMillis;
        public final String expiryDate;
        public final long expiryDateInMillis;
        public final String uid;
        public final String type;
        public final String subscriptionType;
        public final String issuedTo;
        public final String issuer;
        public final int maxNodes;

        public LicenseSpec(String issueDate, String expiryDate) {
            this(License.VERSION_CURRENT, UUID.randomUUID().toString(), "feature", issueDate, expiryDate, "trial", "none", "customer",
                "elasticsearch", 5);
        }

        public LicenseSpec(int version, String uid, String feature, long issueDateInMillis, long expiryDateInMillis, String type,
                           String subscriptionType, String issuedTo, String issuer, int maxNodes) {
            this.version = version;
            this.feature = feature;
            this.issueDateInMillis = issueDateInMillis;
            this.issueDate = null;
            this.expiryDateInMillis = expiryDateInMillis;
            this.expiryDate = null;
            this.uid = uid;
            this.type = type;
            this.subscriptionType = subscriptionType;
            this.issuedTo = issuedTo;
            this.issuer = issuer;
            this.maxNodes = maxNodes;
        }

        public LicenseSpec(int version, String uid, String feature, String issueDate, String expiryDate, String type,
                           String subscriptionType, String issuedTo, String issuer, int maxNodes) {
            this.version = version;
            this.feature = feature;
            this.issueDate = issueDate;
            this.issueDateInMillis = -1;
            this.expiryDate = expiryDate;
            this.expiryDateInMillis = -1;
            this.uid = uid;
            this.type = type;
            this.subscriptionType = subscriptionType;
            this.issuedTo = issuedTo;
            this.issuer = issuer;
            this.maxNodes = maxNodes;
        }
    }
    private static Path getTestPriKeyPath() throws Exception {
        return getResourcePath("/private.key");
    }

    private static Path getTestPubKeyPath() throws Exception {
        return getResourcePath("/public.key");
    }

    public static String dumpLicense(License license) throws Exception {
        XContentBuilder builder = XContentFactory.contentBuilder(XContentType.JSON);
        builder.startObject();
        builder.startObject("license");
        license.toInnerXContent(builder, ToXContent.EMPTY_PARAMS);
        builder.endObject();
        builder.endObject();
        return Strings.toString(builder);
    }

    public static License generateSignedLicense(TimeValue expiryDuration) throws Exception {
        return generateSignedLicense(null, -1, expiryDuration);
    }

    public static License generateSignedLicense(String type, TimeValue expiryDuration) throws Exception {
        return generateSignedLicense(type, -1, expiryDuration);
    }

    public static License generateSignedLicense(long issueDate, TimeValue expiryDuration) throws Exception {
        return generateSignedLicense(null, issueDate, expiryDuration);
    }

    public static License generateSignedLicense(String type, long issueDate, TimeValue expiryDuration) throws Exception {
        return generateSignedLicense(type, randomIntBetween(License.VERSION_START, License.VERSION_CURRENT), issueDate, expiryDuration);
    }

    public static License generateSignedLicenseOldSignature() {
        long issueDate = System.currentTimeMillis();
        License.Builder specBuilder = License.builder()
                .uid(UUID.randomUUID().toString())
                .version(License.VERSION_START_DATE)
                .issuedTo("customer")
                .maxNodes(5)
                .type("trial")
                .issueDate(issueDate)
                .expiryDate(issueDate + TimeValue.timeValueHours(24).getMillis());
        return SelfGeneratedLicense.create(specBuilder, License.VERSION_START_DATE);
    }

    /**
     * This method which chooses the license type randomly if the type is null. However, it will not randomly
     * choose trial or basic types as those types can only be self-generated.
     */
    public static License generateSignedLicense(String type, int version, long issueDate, TimeValue expiryDuration) throws Exception {
        long issue = (issueDate != -1L) ? issueDate : System.currentTimeMillis() - TimeValue.timeValueHours(2).getMillis();
        final String licenseType;
        if (version < License.VERSION_NO_FEATURE_TYPE) {
            licenseType = randomFrom("subscription", "internal", "development");
        } else {
            licenseType = (type != null) ? type : randomFrom("silver", "dev", "gold", "platinum");
        }
        final License.Builder builder = License.builder()
                .uid(UUID.randomUUID().toString())
                .version(version)
                .expiryDate(System.currentTimeMillis() + expiryDuration.getMillis())
                .issueDate(issue)
                .type(licenseType)
                .issuedTo("customer")
                .issuer("elasticsearch")
                .maxNodes(5);
        if (version == License.VERSION_START) {
            builder.subscriptionType((type != null) ? type : randomFrom("dev", "gold", "platinum", "silver"));
            builder.feature(randomAlphaOfLength(10));
        }
        final LicenseSigner signer = new LicenseSigner(getTestPriKeyPath(), getTestPubKeyPath());
        return signer.sign(builder.build());
    }

    public static License generateSignedLicense(License.Builder builder) throws Exception {
        LicenseSigner signer = new LicenseSigner(getTestPriKeyPath(), getTestPubKeyPath());
        return signer.sign(builder.build());
    }

    public static License generateExpiredNonBasicLicense(long expiryDate) throws Exception {
        return generateExpiredNonBasicLicense(randomFrom("silver", "dev", "gold", "platinum"), expiryDate);
    }

    public static License generateExpiredNonBasicLicense() throws Exception {
        return generateExpiredNonBasicLicense(randomFrom("silver", "dev", "gold", "platinum"));
    }

    public static License generateExpiredNonBasicLicense(String type) throws Exception {
        return generateExpiredNonBasicLicense(type,
                System.currentTimeMillis() - TimeValue.timeValueHours(randomIntBetween(1, 10)).getMillis());
    }

    public static License generateExpiredNonBasicLicense(String type, long expiryDate) throws Exception {
        final License.Builder builder = License.builder()
                .uid(UUID.randomUUID().toString())
                .version(License.VERSION_CURRENT)
                .expiryDate(expiryDate)
                .issueDate(expiryDate - TimeValue.timeValueMinutes(10).getMillis())
                .type(type)
                .issuedTo("customer")
                .issuer("elasticsearch")
                .maxNodes(5);
        LicenseSigner signer = new LicenseSigner(getTestPriKeyPath(), getTestPubKeyPath());
        return signer.sign(builder.build());
    }

    private static Path getResourcePath(String resource) throws Exception {
        Path resourceFile = createTempFile();
        try (InputStream resourceInput = TestUtils.class.getResourceAsStream(resource)) {
            Files.copy(resourceInput, resourceFile, StandardCopyOption.REPLACE_EXISTING);
        }
        return resourceFile;
    }

    public static void registerAndAckSignedLicenses(final LicenseService licenseService, License license,
                                                    final LicensesStatus expectedStatus) {
        PutLicenseRequest putLicenseRequest = new PutLicenseRequest().license(license).acknowledge(true);
        final CountDownLatch latch = new CountDownLatch(1);
        final AtomicReference<LicensesStatus> status = new AtomicReference<>();
        licenseService.registerLicense(putLicenseRequest, new ActionListener<PutLicenseResponse>() {
            @Override
            public void onResponse(PutLicenseResponse licensesUpdateResponse) {
                status.set(licensesUpdateResponse.status());
                latch.countDown();
            }

            @Override
            public void onFailure(Exception e) {
                latch.countDown();
            }
        });
        try {
            latch.await();
        } catch (InterruptedException e) {
            Assert.fail(e.getMessage());
        }
        assertThat(status.get(), equalTo(expectedStatus));
    }

    public static class AssertingLicenseState extends XPackLicenseState {
        public final List<License.OperationMode> modeUpdates = new ArrayList<>();
        public final List<Boolean> activeUpdates = new ArrayList<>();
        public final List<Version> trialVersionUpdates = new ArrayList<>();

        public AssertingLicenseState() {
            super(Settings.EMPTY);
        }

        @Override
        void update(License.OperationMode mode, boolean active, Version mostRecentTrialVersion) {
            modeUpdates.add(mode);
            activeUpdates.add(active);
            trialVersionUpdates.add(mostRecentTrialVersion);
        }
    }

    /**
     * A license state that makes the {@link #update(License.OperationMode, boolean, Version)}
     * method public for use in tests.
     */
    public static class UpdatableLicenseState extends XPackLicenseState {
        public UpdatableLicenseState() {
            this(Settings.EMPTY);
        }

        public UpdatableLicenseState(Settings settings) {
            super(settings);
        }

        @Override
        public void update(License.OperationMode mode, boolean active, Version mostRecentTrialVersion) {
            super.update(mode, active, mostRecentTrialVersion);
        }
    }

    public static void putLicense(MetaData.Builder builder, License license) {
        builder.putCustom(LicensesMetaData.TYPE, new LicensesMetaData(license, null));
    }
}<|MERGE_RESOLUTION|>--- conflicted
+++ resolved
@@ -10,9 +10,9 @@
 import org.elasticsearch.action.ActionListener;
 import org.elasticsearch.cluster.metadata.MetaData;
 import org.elasticsearch.common.Strings;
-import org.elasticsearch.common.joda.FormatDateTimeFormatter;
-import org.elasticsearch.common.joda.Joda;
 import org.elasticsearch.common.settings.Settings;
+import org.elasticsearch.common.time.DateFormatter;
+import org.elasticsearch.common.time.DateFormatters;
 import org.elasticsearch.common.time.DateMathParser;
 import org.elasticsearch.common.unit.TimeValue;
 import org.elasticsearch.common.xcontent.ToXContent;
@@ -48,15 +48,12 @@
 
 public class TestUtils {
 
-    private static final FormatDateTimeFormatter formatDateTimeFormatter = Joda.forPattern("yyyy-MM-dd");
+
+    private static final DateFormatter formatDateTimeFormatter = DateFormatters.forPattern("yyyy-MM-dd");
     private static final DateMathParser dateMathParser = formatDateTimeFormatter.toDateMathParser();
 
     public static String dateMathString(String time, final long now) {
-<<<<<<< HEAD
-        return dateTimeFormatter.print(dateMathParser.parse(time, () -> now).toEpochMilli());
-=======
-        return formatDateTimeFormatter.formatMillis(dateMathParser.parse(time, () -> now));
->>>>>>> dad6f1c9
+        return formatDateTimeFormatter.format(dateMathParser.parse(time, () -> now));
     }
 
     public static long dateMath(String time, final long now) {
