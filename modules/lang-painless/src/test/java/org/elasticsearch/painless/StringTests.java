--- conflicted
+++ resolved
@@ -66,7 +66,6 @@
     }
 
     public void testAppendMultiple() {
-<<<<<<< HEAD
         assertEquals("cat" + true + "abc" + null, exec("String s = \"cat\"; return s + true + 'abc' + null;"));
     }
     
@@ -82,22 +81,6 @@
         assertEquals(result.toString(), exec(script.toString()));
     }
     
-=======
-      assertEquals("cat" + true + "abc" + null, exec("String s = \"cat\"; return s + true + 'abc' + null;"));
-    }
-
-    public void testAppendMany() {
-      StringBuilder script = new StringBuilder("String s = \"cat\"; return s");
-      StringBuilder result = new StringBuilder("cat");
-      for (int i = 0; i < 200 /* indy limit */ + 10; i++) {
-        final String s = String.format(Locale.ROOT,  "%03d", i);
-        script.append(" + '").append(s).append("'.toString()");
-        result.append(s);
-      }
-      assertEquals(result.toString(), exec(script.toString()));
-    }
-
->>>>>>> ee6d29b3
     public void testStringAPI() {
         assertEquals("", exec("return new String();"));
         assertEquals('x', exec("String s = \"x\"; return s.charAt(0);"));
