--- conflicted
+++ resolved
@@ -910,13 +910,8 @@
                                         inPlaceHolderString.substring(dateTimeFormatLeftBoundIndex + 1, inPlaceHolderString.length() - 1);
                                     int formatPatternTimeZoneSeparatorIndex = patternAndTZid.indexOf(TIME_ZONE_BOUND);
                                     if (formatPatternTimeZoneSeparatorIndex != -1) {
-<<<<<<< HEAD
-                                        dateFormatterPattern = dateFormatterPatternAndTimeZoneId.substring(0, formatPatternTimeZoneSeparatorIndex);
-                                        timeZone = DateUtils.of(dateFormatterPatternAndTimeZoneId.substring(formatPatternTimeZoneSeparatorIndex + 1));
-=======
                                         dateFormatterPattern = patternAndTZid.substring(0, formatPatternTimeZoneSeparatorIndex);
-                                        timeZone = ZoneId.of(patternAndTZid.substring(formatPatternTimeZoneSeparatorIndex + 1));
->>>>>>> 18015185
+                                        timeZone = DateUtils.of(patternAndTZid.substring(formatPatternTimeZoneSeparatorIndex + 1));
                                     } else {
                                         dateFormatterPattern = patternAndTZid;
                                         timeZone = ZoneOffset.UTC;
